package readability

import (
	"encoding/json"
	"fmt"
	shtml "html"
	"log"
	"math"
	nurl "net/url"
	"regexp"
	"sort"
	"strconv"
	"strings"
	"time"

	"github.com/go-shiori/dom"
	"github.com/go-shiori/go-readability/internal/re2go"
	"golang.org/x/net/html"
)

// All of the regular expressions in use within readability.
// Defined up here so we don't instantiate them repeatedly in loops *.
var (
	rxVideos               = regexp.MustCompile(`(?i)//(www\.)?((dailymotion|youtube|youtube-nocookie|player\.vimeo|v\.qq)\.com|(archive|upload\.wikimedia)\.org|player\.twitch\.tv)`)
	rxTokenize             = regexp.MustCompile(`(?i)\W+`)
	rxHasContent           = regexp.MustCompile(`(?i)\S$`)
	rxPropertyPattern      = regexp.MustCompile(`(?i)\s*(dc|dcterm|og|article|twitter)\s*:\s*(author|creator|description|title|site_name|published_time|modified_time|image\S*)\s*`)
	rxNamePattern          = regexp.MustCompile(`(?i)^\s*(?:(dc|dcterm|article|og|twitter|weibo:(article|webpage))\s*[\.:]\s*)?(author|creator|description|title|site_name|published_time|modified_time|image)\s*$`)
	rxTitleSeparator       = regexp.MustCompile(`(?i) [\|\-\\/>»] `)
	rxTitleHierarchySep    = regexp.MustCompile(`(?i) [\\/>»] `)
	rxTitleRemoveFinalPart = regexp.MustCompile(`(?i)(.*)[\|\-\\/>»] .*`)
	rxTitleRemove1stPart   = regexp.MustCompile(`(?i)[^\|\-\\/>»]*[\|\-\\/>»](.*)`)
	rxTitleAnySeparator    = regexp.MustCompile(`(?i)[\|\-\\/>»]+`)
	rxDisplayNone          = regexp.MustCompile(`(?i)display\s*:\s*none`)
	rxVisibilityHidden     = regexp.MustCompile(`(?i)visibility\s*:\s*hidden`)
	rxSentencePeriod       = regexp.MustCompile(`(?i)\.( |$)`)
	rxShareElements        = regexp.MustCompile(`(?i)(\b|_)(share|sharedaddy)(\b|_)`)
	rxFaviconSize          = regexp.MustCompile(`(?i)(\d+)x(\d+)`)
	rxLazyImageSrcset      = regexp.MustCompile(`(?i)\.(jpg|jpeg|png|webp)\s+\d`)
	rxLazyImageSrc         = regexp.MustCompile(`(?i)^\s*\S+\.(jpg|jpeg|png|webp)\S*\s*$`)
	rxImgExtensions        = regexp.MustCompile(`(?i)\.(jpg|jpeg|png|webp)`)
	rxSrcsetURL            = regexp.MustCompile(`(?i)(\S+)(\s+[\d.]+[xw])?(\s*(?:,|$))`)
	rxB64DataURL           = regexp.MustCompile(`(?i)^data:\s*([^\s;,]+)\s*;\s*base64\s*,`)
	rxJsonLdArticleTypes   = regexp.MustCompile(`(?i)^Article|AdvertiserContentArticle|NewsArticle|AnalysisNewsArticle|AskPublicNewsArticle|BackgroundNewsArticle|OpinionNewsArticle|ReportageNewsArticle|ReviewNewsArticle|Report|SatiricalArticle|ScholarlyArticle|MedicalScholarlyArticle|SocialMediaPosting|BlogPosting|LiveBlogPosting|DiscussionForumPosting|TechArticle|APIReference$`)
	rxCDATA                = regexp.MustCompile(`^\s*<!\[CDATA\[|\]\]>\s*$`)
	rxSchemaOrg            = regexp.MustCompile(`(?i)^https?\:\/\/schema\.org\/?$`)
)

// Constants that used by readability.
var (
	unlikelyRoles                = sliceToMap("menu", "menubar", "complementary", "navigation", "alert", "alertdialog", "dialog")
	divToPElems                  = sliceToMap("blockquote", "dl", "div", "img", "ol", "p", "pre", "table", "ul", "select")
	alterToDivExceptions         = []string{"div", "article", "section", "p"}
	presentationalAttributes     = []string{"align", "background", "bgcolor", "border", "cellpadding", "cellspacing", "frame", "hspace", "rules", "style", "valign", "vspace"}
	deprecatedSizeAttributeElems = []string{"table", "th", "td", "hr", "pre"}
	phrasingElems                = []string{
		"abbr", "audio", "b", "bdo", "br", "button", "cite", "code", "data",
		"datalist", "dfn", "em", "embed", "i", "img", "input", "kbd", "label",
		"mark", "math", "meter", "noscript", "object", "output", "progress", "q",
		"ruby", "samp", "script", "select", "small", "span", "strong", "sub",
		"sup", "textarea", "time", "var", "wbr"}
)

// flags is flags that used by parser.
type flags struct {
	stripUnlikelys     bool
	useWeightClasses   bool
	cleanConditionally bool
}

// parseAttempt is container for the result of previous parse attempts.
type parseAttempt struct {
	articleContent *html.Node
	textLength     int
}

// Article is the final readable content.
type Article struct {
	Title         string
	Byline        string
	Node          *html.Node
	Content       string
	TextContent   string
	Length        int
	Excerpt       string
	SiteName      string
	Image         string
	Favicon       string
	Language      string
	PublishedTime *time.Time
	ModifiedTime  *time.Time
}

// Parser is the parser that parses the page to get the readable content.
type Parser struct {
	// MaxElemsToParse is the max number of nodes supported by this
	// parser. Default: 0 (no limit)
	MaxElemsToParse int
	// NTopCandidates is the number of top candidates to consider when
	// analysing how tight the competition is among candidates.
	NTopCandidates int
	// CharThresholds is the default number of chars an article must
	// have in order to return a result
	CharThresholds int
	// ClassesToPreserve are the classes that readability sets itself.
	ClassesToPreserve []string
	// KeepClasses specify whether the classes should be stripped or not.
	KeepClasses bool
	// TagsToScore is element tags to score by default.
	TagsToScore []string
	// Debug determines if the log should be printed or not. Default: false.
	Debug bool
	// DisableJSONLD determines if metadata in JSON+LD will be extracted
	// or not. Default: false.
	DisableJSONLD bool
	// AllowedVideoRegex is a regular expression that matches video URLs that should be
	// allowed to be included in the article content. If undefined, it will use default filter.
	AllowedVideoRegex *regexp.Regexp

	doc             *html.Node
	documentURI     *nurl.URL
	articleTitle    string
	articleByline   string
	articleDir      string
	articleSiteName string
	articleLang     string
	attempts        []parseAttempt
	flags           flags
}

// NewParser returns new Parser which set up with default value.
func NewParser() Parser {
	return Parser{
		MaxElemsToParse:   0,
		NTopCandidates:    5,
		CharThresholds:    500,
		ClassesToPreserve: []string{"page"},
		KeepClasses:       false,
		TagsToScore:       []string{"section", "h2", "h3", "h4", "h5", "h6", "p", "td", "pre"},
		Debug:             false,
	}
}

// postProcessContent runs any post-process modifications to article
// content as necessary.
func (ps *Parser) postProcessContent(articleContent *html.Node) {
	// Readability cannot open relative uris so we convert them to absolute uris.
	ps.fixRelativeURIs(articleContent)

	ps.simplifyNestedElements(articleContent)

	// Remove classes.
	if !ps.KeepClasses {
		ps.cleanClasses(articleContent)
	}

	// Remove readability attributes.
	ps.clearReadabilityAttr(articleContent)
}

// removeNodes iterates over a NodeList, calls `filterFn` for each node
// and removes node if function returned `true`. If function is not
// passed, removes all the nodes in node list.
func (ps *Parser) removeNodes(nodeList []*html.Node, filterFn func(*html.Node) bool) {
	for i := len(nodeList) - 1; i >= 0; i-- {
		node := nodeList[i]
		parentNode := node.Parent
		if parentNode != nil && (filterFn == nil || filterFn(node)) {
			parentNode.RemoveChild(node)
		}
	}
}

// replaceNodeTags iterates over a NodeList, and calls setNodeTag for
// each node.
func (ps *Parser) replaceNodeTags(nodeList []*html.Node, newTagName string) {
	for i := len(nodeList) - 1; i >= 0; i-- {
		node := nodeList[i]
		ps.setNodeTag(node, newTagName)
	}
}

// forEachNode iterates over a NodeList and runs fn on each node.
func (ps *Parser) forEachNode(nodeList []*html.Node, fn func(*html.Node, int)) {
	for i := 0; i < len(nodeList); i++ {
		fn(nodeList[i], i)
	}
}

// someNode iterates over a NodeList, return true if any of the
// provided iterate function calls returns true, false otherwise.
func (ps *Parser) someNode(nodeList []*html.Node, fn func(*html.Node) bool) bool {
	for i := 0; i < len(nodeList); i++ {
		if fn(nodeList[i]) {
			return true
		}
	}
	return false
}

// everyNode iterates over a NodeList, return true if all of the
// provided iterate function calls returns true, false otherwise.
func (ps *Parser) everyNode(nodeList []*html.Node, fn func(*html.Node) bool) bool {
	for i := 0; i < len(nodeList); i++ {
		if !fn(nodeList[i]) {
			return false
		}
	}
	return true
}

// concatNodeLists concats all nodelists passed as arguments.
func (ps *Parser) concatNodeLists(nodeLists ...[]*html.Node) []*html.Node {
	var result []*html.Node
	for i := 0; i < len(nodeLists); i++ {
		result = append(result, nodeLists[i]...)
	}
	return result
}

// getAllNodesWithTag returns all nodes that has tag inside tagNames.
func (ps *Parser) getAllNodesWithTag(node *html.Node, tagNames ...string) []*html.Node {
	var result []*html.Node
	for i := 0; i < len(tagNames); i++ {
		result = append(result, dom.GetElementsByTagName(node, tagNames[i])...)
	}
	return result
}

// cleanClasses removes the class="" attribute from every element in the
// given subtree, except those that match CLASSES_TO_PRESERVE and the
// classesToPreserve array from the options object.
func (ps *Parser) cleanClasses(node *html.Node) {
	nodeClassName := dom.ClassName(node)
	preservedClassName := []string{}
	for _, class := range strings.Fields(nodeClassName) {
		if indexOf(ps.ClassesToPreserve, class) != -1 {
			preservedClassName = append(preservedClassName, class)
		}
	}

	if len(preservedClassName) > 0 {
		dom.SetAttribute(node, "class", strings.Join(preservedClassName, " "))
	} else {
		dom.RemoveAttribute(node, "class")
	}

	for child := dom.FirstElementChild(node); child != nil; child = dom.NextElementSibling(child) {
		ps.cleanClasses(child)
	}
}

// fixRelativeURIs converts each <a> and <img> uri in the given element
// to an absolute URI, ignoring #ref URIs.
func (ps *Parser) fixRelativeURIs(articleContent *html.Node) {
	links := ps.getAllNodesWithTag(articleContent, "a")
	ps.forEachNode(links, func(link *html.Node, _ int) {
		href := dom.GetAttribute(link, "href")
		if href == "" {
			return
		}

		// Remove links with javascript: URIs, since they won't
		// work after scripts have been removed from the page.
		if strings.HasPrefix(href, "javascript:") {
			linkChilds := dom.ChildNodes(link)

			if len(linkChilds) == 1 && linkChilds[0].Type == html.TextNode {
				// If the link only contains simple text content,
				// it can be converted to a text node
				text := dom.CreateTextNode(dom.TextContent(link))
				dom.ReplaceChild(link.Parent, text, link)
			} else {
				// If the link has multiple children, they should
				// all be preserved
				container := dom.CreateElement("span")
				for link.FirstChild != nil {
					dom.AppendChild(container, link.FirstChild)
				}
				dom.ReplaceChild(link.Parent, container, link)
			}
		} else {
			newHref := toAbsoluteURI(href, ps.documentURI)
			if newHref == "" {
				dom.RemoveAttribute(link, "href")
			} else {
				dom.SetAttribute(link, "href", newHref)
			}
		}
	})

	medias := ps.getAllNodesWithTag(articleContent, "img", "picture", "figure", "video", "audio", "source")
	ps.forEachNode(medias, func(media *html.Node, _ int) {
		src := dom.GetAttribute(media, "src")
		poster := dom.GetAttribute(media, "poster")
		srcset := dom.GetAttribute(media, "srcset")

		if src != "" {
			newSrc := toAbsoluteURI(src, ps.documentURI)
			dom.SetAttribute(media, "src", newSrc)
		}

		if poster != "" {
			newPoster := toAbsoluteURI(poster, ps.documentURI)
			dom.SetAttribute(media, "poster", newPoster)
		}

		if srcset != "" {
			newSrcset := rxSrcsetURL.ReplaceAllStringFunc(srcset, func(s string) string {
				p := rxSrcsetURL.FindStringSubmatch(s)
				return toAbsoluteURI(p[1], ps.documentURI) + p[2] + p[3]
			})

			dom.SetAttribute(media, "srcset", newSrcset)
		}
	})
}

func (ps *Parser) simplifyNestedElements(articleContent *html.Node) {
	node := articleContent

	for node != nil {
		nodeID := dom.ID(node)
		nodeTagName := dom.TagName(node)

		if node.Parent != nil && (nodeTagName == "div" || nodeTagName == "section") &&
			!strings.HasPrefix(nodeID, "readability") {
			if ps.isElementWithoutContent(node) {
				node = ps.removeAndGetNext(node)
				continue
			}

			if ps.hasSingleTagInsideElement(node, "div") || ps.hasSingleTagInsideElement(node, "section") {
				child := dom.Children(node)[0]
				for _, attr := range node.Attr {
					dom.SetAttribute(child, attr.Key, attr.Val)
				}

				dom.ReplaceChild(node.Parent, child, node)
				node = child
				continue
			}
		}

		node = ps.getNextNode(node, false)
	}
}

// getArticleTitle attempts to get the article title.
func (ps *Parser) getArticleTitle() string {
	doc := ps.doc
	curTitle := ""
	origTitle := ""
	titleHadHierarchicalSeparators := false

	// If they had an element with tag "title" in their HTML
	if nodes := dom.GetElementsByTagName(doc, "title"); len(nodes) > 0 {
		origTitle = ps.getInnerText(nodes[0], true)
		curTitle = origTitle
	}

	// If there's a separator in the title, first remove the final part
	if rxTitleSeparator.MatchString(curTitle) {
		titleHadHierarchicalSeparators = rxTitleHierarchySep.MatchString(curTitle)
		curTitle = rxTitleRemoveFinalPart.ReplaceAllString(origTitle, "$1")

		// If the resulting title is too short (3 words or fewer), remove
		// the first part instead:
		if wordCount(curTitle) < 3 {
			curTitle = rxTitleRemove1stPart.ReplaceAllString(origTitle, "$1")
		}
	} else if strings.Contains(curTitle, ": ") {
		// Check if we have an heading containing this exact string, so
		// we could assume it's the full title.
		headings := ps.concatNodeLists(
			dom.GetElementsByTagName(doc, "h1"),
			dom.GetElementsByTagName(doc, "h2"),
		)

		trimmedTitle := strings.TrimSpace(curTitle)
		match := ps.someNode(headings, func(heading *html.Node) bool {
			return strings.TrimSpace(dom.TextContent(heading)) == trimmedTitle
		})

		// If we don't, let's extract the title out of the original
		// title string.
		if !match {
			curTitle = origTitle[strings.LastIndex(origTitle, ":")+1:]

			// If the title is now too short, try the first colon instead:
			if wordCount(curTitle) < 3 {
				curTitle = origTitle[strings.Index(origTitle, ":")+1:]
				// But if we have too many words before the colon there's
				// something weird with the titles and the H tags so let's
				// just use the original title instead
			} else if wordCount(origTitle[:strings.Index(origTitle, ":")]) > 5 {
				curTitle = origTitle
			}
		}
	} else if charCount(curTitle) > 150 || charCount(curTitle) < 15 {
		if hOnes := dom.GetElementsByTagName(doc, "h1"); len(hOnes) == 1 {
			curTitle = ps.getInnerText(hOnes[0], true)
		}
	}

	curTitle = normalizeWhitespace(curTitle)
	// If we now have 4 words or fewer as our title, and either no
	// 'hierarchical' separators (\, /, > or ») were found in the original
	// title or we decreased the number of words by more than 1 word, use
	// the original title.
	curTitleWordCount := wordCount(curTitle)
	tmpOrigTitle := rxTitleAnySeparator.ReplaceAllString(origTitle, "")

	if curTitleWordCount <= 4 &&
		(!titleHadHierarchicalSeparators ||
			curTitleWordCount != wordCount(tmpOrigTitle)-1) {
		curTitle = origTitle
	}

	return curTitle
}

// prepDocument prepares the HTML document for readability to scrape it.
// This includes things like stripping javascript, CSS, and handling
// terrible markup.
func (ps *Parser) prepDocument() {
	doc := ps.doc

	// ADDITIONAL, not exist in readability.js:
	// Remove all comments,
	ps.removeComments(doc)

	// Remove all style tags in head
	ps.removeNodes(dom.GetElementsByTagName(doc, "style"), nil)

	if nodes := dom.GetElementsByTagName(doc, "body"); len(nodes) > 0 && nodes[0] != nil {
		ps.replaceBrs(nodes[0])
	}

	ps.replaceNodeTags(dom.GetElementsByTagName(doc, "font"), "span")
}

// nextNode finds the next element, starting from the given node, and
// ignoring whitespace in between. If the given node is an element, the
// same node is returned.
func (ps *Parser) nextNode(node *html.Node) *html.Node {
	next := node
	for next != nil && next.Type != html.ElementNode && !hasTextContent(next) {
		next = next.NextSibling
	}
	return next
}

// replaceBrs replaces 2 or more successive <br> with a single <p>.
// Whitespace between <br> elements are ignored. For example:
//
//	<div>foo<br>bar<br> <br><br>abc</div>
//
// will become:
//
//	<div>foo<br>bar<p>abc</p></div>
func (ps *Parser) replaceBrs(elem *html.Node) {
	ps.forEachNode(ps.getAllNodesWithTag(elem, "br"), func(br *html.Node, _ int) {
		next := br.NextSibling

		// Whether 2 or more <br> elements have been found and replaced
		// with a <p> block.
		replaced := false

		// If we find a <br> chain, remove the <br>s until we hit another
		// element or non-whitespace. This leaves behind the first <br>
		// in the chain (which will be replaced with a <p> later).
		for {
			next = ps.nextNode(next)
			if next == nil || dom.TagName(next) != "br" {
				break
			}

			replaced = true
			brSibling := next.NextSibling
			next.Parent.RemoveChild(next)
			next = brSibling
		}

		// If we removed a <br> chain, replace the remaining <br> with a <p>. Add
		// all sibling nodes as children of the <p> until we hit another <br>
		// chain.
		if replaced {
			p := dom.CreateElement("p")
			dom.ReplaceChild(br.Parent, p, br)

			next = p.NextSibling
			for next != nil {
				// If we've hit another <br><br>, we're done adding children to this <p>.
				if dom.TagName(next) == "br" {
					nextElem := ps.nextNode(next.NextSibling)
					if nextElem != nil && dom.TagName(nextElem) == "br" {
						break
					}
				}

				if !ps.isPhrasingContent(next) {
					break
				}

				// Otherwise, make this node a child of the new <p>.
				sibling := next.NextSibling
				dom.AppendChild(p, next)
				next = sibling
			}

			for p.LastChild != nil && ps.isWhitespace(p.LastChild) {
				p.RemoveChild(p.LastChild)
			}

			if dom.TagName(p.Parent) == "p" {
				ps.setNodeTag(p.Parent, "div")
			}
		}
	})
}

// setNodeTag changes tag of the node to newTagName.
func (ps *Parser) setNodeTag(node *html.Node, newTagName string) {
	if node.Type == html.ElementNode {
		node.Data = newTagName
	}
}

// prepArticle prepares the article node for display. Clean out any
// inline styles, iframes, forms, strip extraneous <p> tags, etc.
func (ps *Parser) prepArticle(articleContent *html.Node) {
	ps.cleanStyles(articleContent)

	// Check for data tables before we continue, to avoid removing
	// items in those tables, which will often be isolated even
	// though they're visually linked to other content-ful elements
	// (text, images, etc.).
	ps.markDataTables(articleContent)

	ps.fixLazyImages(articleContent)

	// Clean out junk from the article content
	ps.cleanConditionally(articleContent, "form")
	ps.cleanConditionally(articleContent, "fieldset")
	ps.clean(articleContent, "object")
	ps.clean(articleContent, "embed")
	ps.clean(articleContent, "footer")
	ps.clean(articleContent, "link")
	ps.clean(articleContent, "aside")

	// Clean out elements have "share" in their id/class combinations
	// from final top candidates, which means we don't remove the top
	// candidates even they have "share".
	shareElementThreshold := ps.CharThresholds

	ps.forEachNode(dom.Children(articleContent), func(topCandidate *html.Node, _ int) {
		ps.cleanMatchedNodes(topCandidate, func(node *html.Node, nodeClassID string) bool {
			return rxShareElements.MatchString(nodeClassID) && charCount(dom.TextContent(node)) < shareElementThreshold
		})
	})

	ps.clean(articleContent, "iframe")
	ps.clean(articleContent, "input")
	ps.clean(articleContent, "textarea")
	ps.clean(articleContent, "select")
	ps.clean(articleContent, "button")
	ps.cleanHeaders(articleContent)

	// Do these last as the previous stuff may have removed junk
	// that will affect these
	ps.cleanConditionally(articleContent, "table")
	ps.cleanConditionally(articleContent, "ul")
	ps.cleanConditionally(articleContent, "div")

	// Replace H1 with H2 as H1 should be only title that is displayed separately
	ps.replaceNodeTags(ps.getAllNodesWithTag(articleContent, "h1"), "h2")

	// Remove extra paragraphs
	ps.removeNodes(dom.GetElementsByTagName(articleContent, "p"), func(p *html.Node) bool {
<<<<<<< HEAD
		imgCount := len(dom.GetElementsByTagName(p, "img"))
		embedCount := len(dom.GetElementsByTagName(p, "embed"))
		objectCount := len(dom.GetElementsByTagName(p, "object"))
		// At this point, nasty iframes have been removed, only
		// remain embedded video ones.
		iframeCount := len(dom.GetElementsByTagName(p, "iframe"))
		totalCount := imgCount + embedCount + objectCount + iframeCount

		return totalCount == 0 && !hasTextContent(p)
=======
		// Detect any content that looks like images, embeds, or text
		var findContent func(*html.Node) bool
		findContent = func(node *html.Node) bool {
			if node.Type == html.ElementNode {
				switch node.Data {
				// At this point, nasty iframes have been removed, only
				// remain embedded video ones.
				case "img", "picture", "embed", "object", "iframe":
					return true
				}
			} else if node.Type == html.TextNode {
				// Detect non-whitespace text content
				if strings.TrimSpace(node.Data) != "" {
					return true
				}
			}
			for child := node.FirstChild; child != nil; child = child.NextSibling {
				if findContent(child) {
					return true
				}
			}
			return false
		}

		for child := p.FirstChild; child != nil; child = child.NextSibling {
			if findContent(child) {
				return false
			}
		}
		// Remove paragraphs where no content was found
		return true
>>>>>>> a0f48652
	})

	ps.forEachNode(dom.GetElementsByTagName(articleContent, "br"), func(br *html.Node, _ int) {
		next := ps.nextNode(br.NextSibling)
		if next != nil && dom.TagName(next) == "p" {
			br.Parent.RemoveChild(br)
		}
	})

	// Remove single-cell tables
	ps.forEachNode(dom.GetElementsByTagName(articleContent, "table"), func(table *html.Node, _ int) {
		tbody := table
		if ps.hasSingleTagInsideElement(table, "tbody") {
			tbody = dom.FirstElementChild(table)
		}

		if ps.hasSingleTagInsideElement(tbody, "tr") {
			row := dom.FirstElementChild(tbody)
			if ps.hasSingleTagInsideElement(row, "td") {
				cell := dom.FirstElementChild(row)

				newTag := "div"
				if ps.everyNode(dom.ChildNodes(cell), ps.isPhrasingContent) {
					newTag = "p"
				}

				ps.setNodeTag(cell, newTag)
				dom.ReplaceChild(table.Parent, cell, table)
			}
		}
	})
}

// initializeNode initializes a node with the readability score.
// Also checks the className/id for special names to add to its score.
func (ps *Parser) initializeNode(node *html.Node) {
	contentScore := float64(ps.getClassWeight(node))
	switch dom.TagName(node) {
	case "div":
		contentScore += 5
	case "pre", "td", "blockquote":
		contentScore += 3
	case "address", "ol", "ul", "dl", "dd", "dt", "li", "form":
		contentScore -= 3
	case "h1", "h2", "h3", "h4", "h5", "h6", "th":
		contentScore -= 5
	}

	ps.setContentScore(node, contentScore)
}

// removeAndGetNext remove node and returns its next node.
func (ps *Parser) removeAndGetNext(node *html.Node) *html.Node {
	nextNode := ps.getNextNode(node, true)
	if node.Parent != nil {
		node.Parent.RemoveChild(node)
	}
	return nextNode
}

// getNextNode traverses the DOM from node to node, starting at the
// node passed in. Pass true for the second parameter to indicate
// this node itself (and its kids) are going away, and we want the
// next node over. Calling this in a loop will traverse the DOM
// depth-first.
// In Readability.js, ignoreSelfAndKids default to false.
func (ps *Parser) getNextNode(node *html.Node, ignoreSelfAndKids bool) *html.Node {
	// First check for kids if those aren't being ignored
	if firstChild := dom.FirstElementChild(node); !ignoreSelfAndKids && firstChild != nil {
		return firstChild
	}

	// Then for siblings...
	if sibling := dom.NextElementSibling(node); sibling != nil {
		return sibling
	}

	// And finally, move up the parent chain *and* find a sibling
	// (because this is depth-first traversal, we will have already
	// seen the parent nodes themselves).
	for {
		node = node.Parent
		if node == nil || dom.NextElementSibling(node) != nil {
			break
		}
	}

	if node != nil {
		return dom.NextElementSibling(node)
	}

	return nil
}

// textSimilarity compares second text to first one. 1 = same text, 0 = completely different text.
// The way it works: it splits both texts into words and then finds words that are unique in
// second text the result is given by the lower length of unique parts.
func (ps *Parser) textSimilarity(textA, textB string) float64 {
	tokensA := rxTokenize.Split(strings.ToLower(textA), -1)
	tokensA = strFilter(tokensA, func(s string) bool { return s != "" })
	mapTokensA := sliceToMap(tokensA...)

	tokensB := rxTokenize.Split(strings.ToLower(textB), -1)
	tokensB = strFilter(tokensB, func(s string) bool { return s != "" })
	uniqueTokensB := strFilter(tokensB, func(s string) bool {
		_, existInA := mapTokensA[s]
		return !existInA
	})

	mergedB := strings.Join(tokensB, " ")
	mergedUniqueB := strings.Join(uniqueTokensB, " ")
	distanceB := float64(charCount(mergedUniqueB)) / float64(charCount(mergedB))

	return 1 - distanceB
}

// checkByline determines if a node is used as byline.
func (ps *Parser) checkByline(node *html.Node, matchString string) bool {
	if ps.articleByline != "" {
		return false
	}

	rel := dom.GetAttribute(node, "rel")
	itemprop := dom.GetAttribute(node, "itemprop")
	if rel != "author" && !strings.Contains(itemprop, "author") && !re2go.IsByline(matchString) {
		return false
	}

	nodeText := ps.getInnerText(node, false)
	// For now, it's intentional that counting characters happens before
	// whitespace normalization. Doing it the other way around breaks several
	// tests and the bylines end up different.
	if nChar := charCount(nodeText); nChar > 0 && nChar < 100 {
		ps.articleByline = normalizeWhitespace(nodeText)
		return true
	}
	return false
}

// getNodeAncestors gets the node's direct parent and grandparents.
// In Readability.js, maxDepth default to 0.
func (ps *Parser) getNodeAncestors(node *html.Node, maxDepth int) []*html.Node {
	i := 0
	var ancestors []*html.Node

	for node.Parent != nil {
		i++
		ancestors = append(ancestors, node.Parent)
		if maxDepth > 0 && i == maxDepth {
			break
		}
		node = node.Parent
	}
	return ancestors
}

// grabArticle uses a variety of metrics (content score, classname,
// element types), find the content that is most likely to be the
// stuff a user wants to read. Then return it wrapped up in a div.
func (ps *Parser) grabArticle() *html.Node {
	ps.log("**** GRAB ARTICLE ****")

	for {
		doc := dom.Clone(ps.doc, true)

		var page *html.Node
		if nodes := dom.GetElementsByTagName(doc, "body"); len(nodes) > 0 {
			page = nodes[0]
		}

		// We can't grab an article if we don't have a page!
		if page == nil {
			ps.log("no body found in document, abort")
			return nil
		}

		// First, node prepping. Trash nodes that look cruddy (like ones
		// with the class name "comment", etc), and turn divs into P
		// tags where they have been used inappropriately (as in, where
		// they contain no other block level elements.)
		var elementsToScore []*html.Node
		var node = dom.DocumentElement(doc)
		shouldRemoveTitleHeader := true

		for node != nil {
			matchString := dom.ClassName(node) + " " + dom.ID(node)

			if dom.TagName(node) == "html" {
				ps.articleLang = dom.GetAttribute(node, "lang")
			}

			if !ps.isProbablyVisible(node) {
				ps.logf("removing hidden node: %q\n", matchString)
				node = ps.removeAndGetNext(node)
				continue
			}

			// User is not able to see elements applied with both "aria-modal = true"
			// and "role = dialog"
			if dom.GetAttribute(node, "aria-modal") == "true" &&
				dom.GetAttribute(node, "role") == "dialog" {
				node = ps.removeAndGetNext(node)
				continue
			}

			// Check to see if this node is a byline, and remove it if
			// it is true.
			if ps.checkByline(node, matchString) {
				node = ps.removeAndGetNext(node)
				continue
			}

			if shouldRemoveTitleHeader && ps.headerDuplicatesTitle(node) {
				ps.logf("removing header: %q duplicate of %q\n",
					ps.getInnerText(node, true), normalizeWhitespace(ps.articleTitle))
				shouldRemoveTitleHeader = false
				node = ps.removeAndGetNext(node)
				continue
			}

			// Remove unlikely candidates
			nodeTagName := dom.TagName(node)
			if ps.flags.stripUnlikelys {
				if re2go.IsUnlikelyCandidates(matchString) &&
					!re2go.MaybeItsACandidate(matchString) &&
					!ps.hasAncestorTag(node, "table", 3, nil) &&
					!ps.hasAncestorTag(node, "code", 3, nil) &&
					nodeTagName != "body" && nodeTagName != "a" {
					ps.logf("removing unlikely candidate: %q\n", matchString)
					node = ps.removeAndGetNext(node)
					continue
				}

				role := dom.GetAttribute(node, "role")
				if _, include := unlikelyRoles[role]; include {
					ps.logf("removing content with role %q: %q\n", role, matchString)
					node = ps.removeAndGetNext(node)
					continue
				}
			}

			// Remove DIV, SECTION, and HEADER nodes without any
			// content(e.g. text, image, video, or iframe).
			switch nodeTagName {
			case "div", "section", "header",
				"h1", "h2", "h3", "h4", "h5", "h6":
				if ps.isElementWithoutContent(node) {
					node = ps.removeAndGetNext(node)
					continue
				}
			}

			if indexOf(ps.TagsToScore, nodeTagName) != -1 {
				elementsToScore = append(elementsToScore, node)
			}

			// Turn all divs that don't have children block level
			// elements into p's
			if nodeTagName == "div" {
				// Put phrasing content into paragraphs.
				var p *html.Node
				childNode := node.FirstChild
				for childNode != nil {
					nextSibling := childNode.NextSibling
					if ps.isPhrasingContent(childNode) {
						if p != nil {
							dom.AppendChild(p, childNode)
						} else if !ps.isWhitespace(childNode) {
							p = dom.CreateElement("p")
							dom.AppendChild(p, dom.Clone(childNode, true))
							dom.ReplaceChild(node, p, childNode)
						}
					} else if p != nil {
						for p.LastChild != nil && ps.isWhitespace(p.LastChild) {
							p.RemoveChild(p.LastChild)
						}
						p = nil
					}
					childNode = nextSibling
				}

				// Sites like http://mobile.slate.com encloses each
				// paragraph with a DIV element. DIVs with only a P
				// element inside and no text content can be safely
				// converted into plain P elements to avoid confusing
				// the scoring algorithm with DIVs with are, in
				// practice, paragraphs.
				if ps.hasSingleTagInsideElement(node, "p") && ps.getLinkDensity(node) < 0.25 {
					divID := dom.ID(node)
					divClassName := dom.ClassName(node)
					newNode := dom.Children(node)[0]
					node, _ = dom.ReplaceChild(node.Parent, newNode, node)
					if divID != "" && dom.ID(node) == "" {
						dom.SetAttribute(node, "id", divID)
					}
					if divClassName != "" && dom.ClassName(node) == "" {
						dom.SetAttribute(node, "class", divClassName)
					}
					elementsToScore = append(elementsToScore, node)
				} else if !ps.hasChildBlockElement(node) {
					ps.setNodeTag(node, "p")
					elementsToScore = append(elementsToScore, node)
				}
			}
			node = ps.getNextNode(node, false)
		}

		// Loop through all paragraphs, and assign a score to them based
		// on how content-y they look. Then add their score to their
		// parent node. A score is determined by things like number of
		// commas, class names, etc. Maybe eventually link density.
		var candidates []*html.Node
		ps.forEachNode(elementsToScore, func(elementToScore *html.Node, _ int) {
			if elementToScore.Parent == nil || dom.TagName(elementToScore.Parent) == "" {
				return
			}

			numChars, numCommas := countCharsAndCommas(elementToScore)
			// If this paragraph is less than 25 characters, don't even count it.
			if numChars < 25 {
				return
			}

			// Exclude nodes with no ancestor.
			ancestors := ps.getNodeAncestors(elementToScore, 5)
			if len(ancestors) == 0 {
				return
			}

			// Add a point for the paragraph itself as a base.
			contentScore := 1

			// Add points for any commas within this paragraph.
			contentScore += numCommas

			// For every 100 characters in this paragraph, add another point. Up to 3 points.
			contentScore += int(math.Min(math.Floor(float64(numChars)/100.0), 3.0))

			// Initialize and score ancestors.
			ps.forEachNode(ancestors, func(ancestor *html.Node, level int) {
				if dom.TagName(ancestor) == "" || ancestor.Parent == nil || ancestor.Parent.Type != html.ElementNode {
					return
				}

				if !ps.hasContentScore(ancestor) {
					ps.initializeNode(ancestor)
					candidates = append(candidates, ancestor)
				}

				// Node score divider:
				// - parent:             1 (no division)
				// - grandparent:        2
				// - great grandparent+: ancestor level * 3
				var scoreDivider int
				switch level {
				case 0:
					scoreDivider = 1
				case 1:
					scoreDivider = 2
				default:
					scoreDivider = level * 3
				}

				ancestorScore := ps.getContentScore(ancestor)
				ancestorScore += float64(contentScore) / float64(scoreDivider)
				ps.setContentScore(ancestor, ancestorScore)
			})
		})

		// These lines are a bit different compared to Readability.js.
		// In Readability.js, they fetch NTopCandidates utilising array
		// method like `splice` and `pop`. In Go, array method like that
		// is not as simple, especially since we are working with pointer.
		// So, here we simply sort top candidates, and limit it to
		// max NTopCandidates.

		// Scale the final candidates score based on link density. Good
		// content should have a relatively small link density (5% or
		// less) and be mostly unaffected by this operation.
		for i := 0; i < len(candidates); i++ {
			candidate := candidates[i]
			candidateScore := ps.getContentScore(candidate) * (1 - ps.getLinkDensity(candidate))
			ps.logf("candidate %q with score: %f\n", inspectNode(candidate), candidateScore)
			ps.setContentScore(candidate, candidateScore)
		}

		// After we've calculated scores, sort through all of the possible
		// candidate nodes we found and find the one with the highest score.
		sort.Slice(candidates, func(i int, j int) bool {
			return ps.getContentScore(candidates[i]) > ps.getContentScore(candidates[j])
		})

		var topCandidates []*html.Node
		if len(candidates) > ps.NTopCandidates {
			topCandidates = candidates[:ps.NTopCandidates]
		} else {
			topCandidates = candidates
		}

		var topCandidate, parentOfTopCandidate *html.Node
		neededToCreateTopCandidate := false
		if len(topCandidates) > 0 {
			topCandidate = topCandidates[0]
		}

		// If we still have no top candidate, just use the body as a last
		// resort. We also have to copy the body node so it is something
		// we can modify.
		if topCandidate == nil || dom.TagName(topCandidate) == "body" {
			// Move all of the page's children into topCandidate
			topCandidate = dom.CreateElement("div")
			neededToCreateTopCandidate = true
			// Move everything (not just elements, also text nodes etc.)
			// into the container so we even include text directly in the body:
			for page.FirstChild != nil {
				ps.logf("moving child out: %q\n", inspectNode(page.FirstChild))
				dom.AppendChild(topCandidate, page.FirstChild)
			}

			dom.AppendChild(page, topCandidate)
			ps.initializeNode(topCandidate)
		} else if topCandidate != nil {
			// Find a better top candidate node if it contains (at least three)
			// nodes which belong to `topCandidates` array and whose scores are
			// quite closed with current `topCandidate` node.
			topCandidateScore := ps.getContentScore(topCandidate)
			var alternativeCandidateAncestors [][]*html.Node
			for i := 1; i < len(topCandidates); i++ {
				if ps.getContentScore(topCandidates[i])/topCandidateScore >= 0.75 {
					topCandidateAncestors := ps.getNodeAncestors(topCandidates[i], 0)
					alternativeCandidateAncestors = append(alternativeCandidateAncestors, topCandidateAncestors)
				}
			}

			minimumTopCandidates := 3
			if len(alternativeCandidateAncestors) >= minimumTopCandidates {
				parentOfTopCandidate = topCandidate.Parent
				for parentOfTopCandidate != nil && dom.TagName(parentOfTopCandidate) != "body" {
					listContainingThisAncestor := 0
					for ancestorIndex := 0; ancestorIndex < len(alternativeCandidateAncestors) && listContainingThisAncestor < minimumTopCandidates; ancestorIndex++ {
						if dom.IncludeNode(alternativeCandidateAncestors[ancestorIndex], parentOfTopCandidate) {
							listContainingThisAncestor++
						}
					}

					if listContainingThisAncestor >= minimumTopCandidates {
						topCandidate = parentOfTopCandidate
						break
					}

					parentOfTopCandidate = parentOfTopCandidate.Parent
				}
			}

			if !ps.hasContentScore(topCandidate) {
				ps.initializeNode(topCandidate)
			}

			// Because of our bonus system, parents of candidates might
			// have scores themselves. They get half of the node. There
			// won't be nodes with higher scores than our topCandidate,
			// but if we see the score going *up* in the first few steps *
			// up the tree, that's a decent sign that there might be more
			// content lurking in other places that we want to unify in.
			// The sibling stuff below does some of that - but only if
			// we've looked high enough up the DOM tree.
			parentOfTopCandidate = topCandidate.Parent
			lastScore := ps.getContentScore(topCandidate)
			// The scores shouldn't get too lops.
			scoreThreshold := lastScore / 3.0
			for parentOfTopCandidate != nil && dom.TagName(parentOfTopCandidate) != "body" {
				if !ps.hasContentScore(parentOfTopCandidate) {
					parentOfTopCandidate = parentOfTopCandidate.Parent
					continue
				}

				parentScore := ps.getContentScore(parentOfTopCandidate)
				if parentScore < scoreThreshold {
					break
				}

				if parentScore > lastScore {
					// Alright! We found a better parent to use.
					topCandidate = parentOfTopCandidate
					break
				}

				lastScore = parentScore
				parentOfTopCandidate = parentOfTopCandidate.Parent
			}

			// If the top candidate is the only child, use parent
			// instead. This will help sibling joining logic when
			// adjacent content is actually located in parent's
			// sibling node.
			parentOfTopCandidate = topCandidate.Parent
			for parentOfTopCandidate != nil && dom.TagName(parentOfTopCandidate) != "body" && len(dom.Children(parentOfTopCandidate)) == 1 {
				topCandidate = parentOfTopCandidate
				parentOfTopCandidate = topCandidate.Parent
			}

			if !ps.hasContentScore(topCandidate) {
				ps.initializeNode(topCandidate)
			}
		}

		// Now that we have the top candidate, look through its siblings
		// for content that might also be related. Things like preambles,
		// content split by ads that we removed, etc.
		articleContent := dom.CreateElement("div")
		siblingScoreThreshold := math.Max(10, ps.getContentScore(topCandidate)*0.2)

		// Keep potential top candidate's parent node to try to get text direction of it later.
		topCandidateScore := ps.getContentScore(topCandidate)
		topCandidateClassName := dom.ClassName(topCandidate)

		parentOfTopCandidate = topCandidate.Parent
		siblings := dom.Children(parentOfTopCandidate)
		for s := 0; s < len(siblings); s++ {
			sibling := siblings[s]
			appendNode := false

			if sibling == topCandidate {
				appendNode = true
			} else {
				contentBonus := float64(0)

				// Give a bonus if sibling nodes and top candidates have the example same classname
				if dom.ClassName(sibling) == topCandidateClassName && topCandidateClassName != "" {
					contentBonus += topCandidateScore * 0.2
				}

				if ps.hasContentScore(sibling) && ps.getContentScore(sibling)+contentBonus >= siblingScoreThreshold {
					appendNode = true
				} else if dom.TagName(sibling) == "p" {
					linkDensity := ps.getLinkDensity(sibling)
					// FIXME: avoid gathering nodeContent just to detect whether there was a sentence period
					nodeContent := ps.getInnerText(sibling, true)
					nodeLength := charCount(nodeContent)

					if nodeLength > 80 && linkDensity < 0.25 {
						appendNode = true
					} else if nodeLength < 80 && nodeLength > 0 && linkDensity == 0 &&
						rxSentencePeriod.MatchString(nodeContent) {
						appendNode = true
					}
				}
			}

			if appendNode {
				// We have a node that isn't a common block level
				// element, like a form or td tag. Turn it into a div
				// so it doesn't get filtered out later by accident.
				if indexOf(alterToDivExceptions, dom.TagName(sibling)) == -1 {
					ps.setNodeTag(sibling, "div")
				}

				dom.AppendChild(articleContent, sibling)

				// TODO:
				// this line is implemented in Readability.js, however
				// it doesn't seem to be useful for our port.
				// siblings = dom.Children(parentOfTopCandidate)
			}
		}

		// So we have all of the content that we need. Now we clean
		// it up for presentation.
		ps.prepArticle(articleContent)

		if neededToCreateTopCandidate {
			// We already created a fake div thing, and there wouldn't
			// have been any siblings left for the previous loop, so
			// there's no point trying to create a new div, and then
			// move all the children over. Just assign IDs and class
			// names here. No need to append because that already
			// happened anyway.
			//
			// By the way, this line is different with Readability.js.
			// In Readability.js, when using `appendChild`, the node is
			// still referenced. Meanwhile here, our `appendChild` will
			// clone the node, put it in the new place, then delete
			// the original.
			firstChild := dom.FirstElementChild(articleContent)
			if firstChild != nil && dom.TagName(firstChild) == "div" {
				dom.SetAttribute(firstChild, "id", "readability-page-1")
				dom.SetAttribute(firstChild, "class", "page")
			}
		} else {
			div := dom.CreateElement("div")
			dom.SetAttribute(div, "id", "readability-page-1")
			dom.SetAttribute(div, "class", "page")
			for articleContent.FirstChild != nil {
				dom.AppendChild(div, articleContent.FirstChild)
			}
			dom.AppendChild(articleContent, div)
		}

		parseSuccessful := true

		// Now that we've gone through the full algorithm, check to
		// see if we got any meaningful content. If we didn't, we may
		// need to re-run grabArticle with different flags set. This
		// gives us a higher likelihood of finding the content, and
		// the sieve approach gives us a higher likelihood of
		// finding the -right- content.
		textLength, _ := countCharsAndCommas(articleContent)
		if textLength < ps.CharThresholds {
			parseSuccessful = false

			if ps.flags.stripUnlikelys {
				ps.flags.stripUnlikelys = false
				ps.attempts = append(ps.attempts, parseAttempt{
					articleContent: articleContent,
					textLength:     textLength,
				})
			} else if ps.flags.useWeightClasses {
				ps.flags.useWeightClasses = false
				ps.attempts = append(ps.attempts, parseAttempt{
					articleContent: articleContent,
					textLength:     textLength,
				})
			} else if ps.flags.cleanConditionally {
				ps.flags.cleanConditionally = false
				ps.attempts = append(ps.attempts, parseAttempt{
					articleContent: articleContent,
					textLength:     textLength,
				})
			} else {
				ps.attempts = append(ps.attempts, parseAttempt{
					articleContent: articleContent,
					textLength:     textLength,
				})

				// No luck after removing flags, just return the
				// longest text we found during the different loops *
				sort.Slice(ps.attempts, func(i, j int) bool {
					return ps.attempts[i].textLength > ps.attempts[j].textLength
				})

				// But first check if we actually have something
				if ps.attempts[0].textLength == 0 {
					return nil
				}

				articleContent = ps.attempts[0].articleContent
				parseSuccessful = true
			}
		}

		if parseSuccessful {
			return articleContent
		}
	}
}

// getJSONLD try to extract metadata from JSON-LD object.
// For now, only Schema.org objects of type Article or its subtypes are supported.
func (ps *Parser) getJSONLD() (map[string]string, error) {
	var metadata map[string]string

	scripts := dom.QuerySelectorAll(ps.doc, `script[type="application/ld+json"]`)
	ps.forEachNode(scripts, func(jsonLdElement *html.Node, _ int) {
		if metadata != nil {
			return
		}

		// Strip CDATA markers if present
		content := rxCDATA.ReplaceAllString(dom.TextContent(jsonLdElement), "")

		// Decode JSON
		var parsed map[string]interface{}
		err := json.Unmarshal([]byte(content), &parsed)
		if err != nil {
			ps.logf("error while decoding json: %v", err)
			return
		}

		// Check context
		strContext, isString := parsed["@context"].(string)
		if !isString || !rxSchemaOrg.MatchString(strContext) {
			return
		}

		// If parsed doesn't have any @type, find it in its graph list
		if _, typeExist := parsed["@type"]; !typeExist {
			graphList, isArray := parsed["@graph"].([]interface{})
			if !isArray {
				return
			}

			for _, graph := range graphList {
				objGraph, isObj := graph.(map[string]interface{})
				if !isObj {
					continue
				}

				strType, isString := objGraph["@type"].(string)
				if isString && rxJsonLdArticleTypes.MatchString(strType) {
					parsed = objGraph
					break
				}
			}
		}

		// Once again, make sure parsed has valid @type
		strType, isString := parsed["@type"].(string)
		if !isString || !rxJsonLdArticleTypes.MatchString(strType) {
			return
		}

		// Initiate metadata
		metadata = make(map[string]string)

		// Title
		name, nameIsString := parsed["name"].(string)
		headline, headlineIsString := parsed["headline"].(string)

		if nameIsString && headlineIsString && name != headline {
			// We have both name and headline element in the JSON-LD. They should both be the same
			// but some websites like aktualne.cz put their own name into "name" and the article
			// title to "headline" which confuses Readability. So we try to check if either "name"
			// or "headline" closely matches the html title, and if so, use that one. If not, then
			// we use "name" by default.
			title := ps.getArticleTitle()
			nameMatches := ps.textSimilarity(name, title) > 0.75
			headlineMatches := ps.textSimilarity(headline, title) > 0.75

			if headlineMatches && !nameMatches {
				metadata["title"] = headline
			} else {
				metadata["title"] = name
			}
		} else if name, isString := parsed["name"].(string); isString {
			metadata["title"] = strings.TrimSpace(name)
		} else if headline, isString := parsed["headline"].(string); isString {
			metadata["title"] = strings.TrimSpace(headline)
		}

		// Author
		switch val := parsed["author"].(type) {
		case map[string]interface{}:
			if name, isString := val["name"].(string); isString {
				metadata["byline"] = strings.TrimSpace(name)
			}

		case []interface{}:
			var authors []string
			for _, author := range val {
				objAuthor, isObj := author.(map[string]interface{})
				if !isObj {
					continue
				}

				if name, isString := objAuthor["name"].(string); isString {
					authors = append(authors, strings.TrimSpace(name))
				}
			}
			metadata["byline"] = strings.Join(authors, ", ")
		}

		// Description
		if description, isString := parsed["description"].(string); isString {
			metadata["excerpt"] = strings.TrimSpace(description)
		}

		// Publisher
		if objPublisher, isObj := parsed["publisher"].(map[string]interface{}); isObj {
			if name, isString := objPublisher["name"].(string); isString {
				metadata["siteName"] = strings.TrimSpace(name)
			}
		}

		// DatePublished
		if datePublished, isString := parsed["datePublished"].(string); isString {
			metadata["datePublished"] = datePublished
		}

	})

	return metadata, nil
}

// getArticleMetadata attempts to get excerpt and byline
// metadata for the article.
func (ps *Parser) getArticleMetadata(jsonLd map[string]string) map[string]string {
	values := make(map[string]string)
	metaElements := dom.GetElementsByTagName(ps.doc, "meta")

	// Find description tags.
	ps.forEachNode(metaElements, func(element *html.Node, _ int) {
		elementName := dom.GetAttribute(element, "name")
		elementProperty := dom.GetAttribute(element, "property")
		content := dom.GetAttribute(element, "content")
		if content == "" {
			return
		}
		matches := []string{}
		name := ""

		if elementProperty != "" {
			matches = rxPropertyPattern.FindAllString(elementProperty, -1)
			for i := len(matches) - 1; i >= 0; i-- {
				// Convert to lowercase, and remove any whitespace
				// so we can match belops.
				name = strings.ToLower(matches[i])
				name = strings.Join(strings.Fields(name), "")
				// multiple authors
				values[name] = strings.TrimSpace(content)
			}
		}

		if len(matches) == 0 && elementName != "" && rxNamePattern.MatchString(elementName) {
			// Convert to lowercase, remove any whitespace, and convert
			// dots to colons so we can match belops.
			name = strings.ToLower(elementName)
			name = strings.Join(strings.Fields(name), "")
			name = strings.Replace(name, ".", ":", -1)
			values[name] = strings.TrimSpace(content)
		}
	})

	// get title
	metadataTitle := strOr(
		jsonLd["title"],
		values["dc:title"],
		values["dcterm:title"],
		values["og:title"],
		values["weibo:article:title"],
		values["weibo:webpage:title"],
		values["title"],
		values["twitter:title"])

	if metadataTitle == "" {
		metadataTitle = ps.getArticleTitle()
	}

	// get author
	metadataByline := strOr(
		jsonLd["byline"],
		values["dc:creator"],
		values["dcterm:creator"],
		values["author"])

	// get description
	metadataExcerpt := strOr(
		jsonLd["excerpt"],
		values["dc:description"],
		values["dcterm:description"],
		values["og:description"],
		values["weibo:article:description"],
		values["weibo:webpage:description"],
		values["description"],
		values["twitter:description"])

	// get site name
	metadataSiteName := strOr(jsonLd["siteName"], values["og:site_name"])

	// get image thumbnail
	metadataImage := strOr(
		values["og:image"],
		values["image"],
		values["twitter:image"])

	// get favicon
	metadataFavicon := ps.getArticleFavicon()

	// get published date
	metadataPublishedTime := strOr(
		jsonLd["datePublished"],
		values["article:published_time"],
		values["dcterms.available"],
		values["dcterms.created"],
		values["dcterms.issued"],
		values["weibo:article:create_at"],
	)

	// get modified date
	metadataModifiedTime := strOr(
		jsonLd["dateModified"],
		values["article:modified_time"],
		values["dcterms.modified"],
	)

	// in many sites the meta value is escaped with HTML entities,
	// so here we need to unescape it
	metadataTitle = shtml.UnescapeString(metadataTitle)
	metadataByline = shtml.UnescapeString(metadataByline)
	metadataExcerpt = shtml.UnescapeString(metadataExcerpt)
	metadataSiteName = shtml.UnescapeString(metadataSiteName)
	metadataPublishedTime = shtml.UnescapeString(metadataPublishedTime)
	metadataModifiedTime = shtml.UnescapeString(metadataModifiedTime)

	return map[string]string{
		"title":         metadataTitle,
		"byline":        metadataByline,
		"excerpt":       metadataExcerpt,
		"siteName":      metadataSiteName,
		"image":         metadataImage,
		"favicon":       metadataFavicon,
		"publishedTime": metadataPublishedTime,
		"modifiedTime":  metadataModifiedTime,
	}
}

// isSingleImage checks if node is image, or if node contains exactly
// only one image whether as a direct child or as its descendants.
func (ps *Parser) isSingleImage(node *html.Node) bool {
	if dom.TagName(node) == "img" {
		return true
	}

	children := dom.Children(node)
	if len(children) != 1 || hasTextContent(node) {
		return false
	}

	return ps.isSingleImage(children[0])
}

// unwrapNoscriptImages finds all <noscript> that are located after <img> nodes,
// and which contain only one <img> element. Replace the first image with
// the image from inside the <noscript> tag, and remove the <noscript> tag.
// This improves the quality of the images we use on some sites (e.g. Medium).
func (ps *Parser) unwrapNoscriptImages(doc *html.Node) {
	// Find img without source or attributes that might contains image, and
	// remove it. This is done to prevent a placeholder img is replaced by
	// img from noscript in next step.
	imgs := dom.GetElementsByTagName(doc, "img")
	ps.forEachNode(imgs, func(img *html.Node, _ int) {
		for _, attr := range img.Attr {
			switch attr.Key {
			case "src", "data-src", "srcset", "data-srcset":
				return
			}

			if rxImgExtensions.MatchString(attr.Val) {
				return
			}
		}

		img.Parent.RemoveChild(img)
	})

	// Next find noscript and try to extract its image
	noscripts := dom.GetElementsByTagName(doc, "noscript")
	ps.forEachNode(noscripts, func(noscript *html.Node, _ int) {
		// Parse content of noscript and make sure it only contains image
		noscriptContent := dom.TextContent(noscript)
		tmpDoc, err := html.Parse(strings.NewReader(noscriptContent))
		if err != nil {
			return
		}

		tmpBodyElems := dom.GetElementsByTagName(tmpDoc, "body")
		if len(tmpBodyElems) == 0 {
			return
		}

		tmpBody := tmpBodyElems[0]
		if !ps.isSingleImage(tmpBodyElems[0]) {
			return
		}

		// If noscript has previous sibling and it only contains image,
		// replace it with noscript content. However we also keep old
		// attributes that might contains image.
		prevElement := dom.PreviousElementSibling(noscript)
		if prevElement != nil && ps.isSingleImage(prevElement) {
			prevImg := prevElement
			if dom.TagName(prevImg) != "img" {
				prevImg = dom.GetElementsByTagName(prevElement, "img")[0]
			}

			newImg := dom.GetElementsByTagName(tmpBody, "img")[0]
			for _, attr := range prevImg.Attr {
				if attr.Val == "" {
					continue
				}

				if attr.Key == "src" || attr.Key == "srcset" || rxImgExtensions.MatchString(attr.Val) {
					if dom.GetAttribute(newImg, attr.Key) == attr.Val {
						continue
					}

					attrName := attr.Key
					if dom.HasAttribute(newImg, attrName) {
						attrName = "data-old-" + attrName
					}

					dom.SetAttribute(newImg, attrName, attr.Val)
				}
			}

			dom.ReplaceChild(noscript.Parent, dom.FirstElementChild(tmpBody), prevElement)
		}
	})
}

// removeScripts removes script tags from the document.
func (ps *Parser) removeScripts(doc *html.Node) {
	ps.removeNodes(ps.getAllNodesWithTag(doc, "script", "noscript"), nil)
}

// hasSingleTagInsideElement check if this node has only whitespace
// and a single element with given tag. Returns false if the DIV node
// contains non-empty text nodes or if it contains no element with
// given tag or more than 1 element.
func (ps *Parser) hasSingleTagInsideElement(element *html.Node, tag string) bool {
	// There should be exactly 1 element child with given tag
	if childs := dom.Children(element); len(childs) != 1 || dom.TagName(childs[0]) != tag {
		return false
	}

	// And there should be no text nodes with real content
	return !ps.someNode(dom.ChildNodes(element), func(node *html.Node) bool {
		return node.Type == html.TextNode && rxHasContent.MatchString(dom.TextContent(node))
	})
}

// isElementWithoutContent determines if node is empty
// or only filled with <br> and <hr>.
func (ps *Parser) isElementWithoutContent(node *html.Node) bool {
	if node.Type != html.ElementNode {
		return false
	}
	// Traverse the node's descendants to find any text content that is
	// non-whitespace or any elements other than <br> and <hr>.
	for child := range node.ChildNodes() {
		if child.Type == html.TextNode {
			if hasContent(child.Data) {
				return false
			}
		} else if child.Type == html.ElementNode && child.Data != "br" && child.Data != "hr" {
			return false
		}
	}
	return true
}

// hasChildBlockElement determines whether element has any children
// block level elements.
func (ps *Parser) hasChildBlockElement(element *html.Node) bool {
	return ps.someNode(dom.ChildNodes(element), func(node *html.Node) bool {
		_, exist := divToPElems[dom.TagName(node)]
		return exist || ps.hasChildBlockElement(node)
	})
}

// isPhrasingContent determines if a node qualifies as phrasing content.
func (ps *Parser) isPhrasingContent(node *html.Node) bool {
	nodeTagName := dom.TagName(node)
	return node.Type == html.TextNode || indexOf(phrasingElems, nodeTagName) != -1 ||
		((nodeTagName == "a" || nodeTagName == "del" || nodeTagName == "ins") &&
			ps.everyNode(dom.ChildNodes(node), ps.isPhrasingContent))
}

// isWhitespace determines if a node only used as whitespace.
func (ps *Parser) isWhitespace(node *html.Node) bool {
	return (node.Type == html.TextNode && !hasTextContent(node)) ||
		(node.Type == html.ElementNode && dom.TagName(node) == "br")
}

// getInnerText gets the inner text of a node. This also strips out any excess
// whitespace to be found. In Readability.js, normalizeSpaces defaults to true.
func (ps *Parser) getInnerText(node *html.Node, normalizeSpaces bool) string {
	textContent := dom.TextContent(node)
	if normalizeSpaces {
		return normalizeWhitespace(textContent)
	}
	return strings.TrimSpace(textContent)
}

// cleanStyles removes the style attribute on every node and under.
func (ps *Parser) cleanStyles(node *html.Node) {
	nodeTagName := dom.TagName(node)
	if node == nil || nodeTagName == "svg" {
		return
	}

	// Remove `style` and deprecated presentational attributes
	for i := 0; i < len(presentationalAttributes); i++ {
		dom.RemoveAttribute(node, presentationalAttributes[i])
	}

	if indexOf(deprecatedSizeAttributeElems, nodeTagName) != -1 {
		dom.RemoveAttribute(node, "width")
		dom.RemoveAttribute(node, "height")
	}

	for child := dom.FirstElementChild(node); child != nil; child = dom.NextElementSibling(child) {
		ps.cleanStyles(child)
	}
}

// getLinkDensity gets the density of links as a percentage of the
// content. This is the amount of text that is inside a link divided
// by the total text in the node.
func (ps *Parser) getLinkDensity(element *html.Node) float64 {
	chars := &charCounter{}
	var linkCharsWeighted float64

	var walk func(*html.Node, runeCounter)
	walk = func(n *html.Node, linkCounter runeCounter) {
		if n.Type == html.TextNode {
			for _, r := range n.Data {
				chars.Count(r)
				if linkCounter != nil {
					linkCounter.Count(r)
				}
			}
			return
		}
		if n.Type == html.ElementNode && n.Data == "a" {
			cc := &charCounter{}
			linkCoefficient := getLinkDensityCoefficient(n)
			defer func() {
				linkCharsWeighted += float64(cc.Total) * linkCoefficient
			}()
			linkCounter = cc
		}
		for child := range n.ChildNodes() {
			walk(child, linkCounter)
		}
	}
	walk(element, nil)

	if chars.Total == 0 {
		return 0
	}
	return linkCharsWeighted / float64(chars.Total)
}

// getLinkDensityCoefficient ensures that the text contents of links is scored lower for links
// that point to sections within the same document.
func getLinkDensityCoefficient(a *html.Node) float64 {
	href := strings.TrimSpace(dom.GetAttribute(a, "href"))
	if len(href) > 1 && href[0] == '#' {
		return 0.3
	}
	return 1.0
}

// getClassWeight gets an elements class/id weight. Uses regular
// expressions to tell if this element looks good or bad.
func (ps *Parser) getClassWeight(node *html.Node) int {
	if !ps.flags.useWeightClasses {
		return 0
	}

	weight := 0

	// Look for a special classname
	if nodeClassName := dom.ClassName(node); nodeClassName != "" {
		if re2go.IsNegativeClass(nodeClassName) {
			weight -= 25
		}

		if re2go.IsPositiveClass(nodeClassName) {
			weight += 25
		}
	}

	// Look for a special ID
	if nodeID := dom.ID(node); nodeID != "" {
		if re2go.IsNegativeClass(nodeID) {
			weight -= 25
		}

		if re2go.IsPositiveClass(nodeID) {
			weight += 25
		}
	}

	return weight
}

// clean cleans a node of all elements of type "tag".
// (Unless it's a youtube/vimeo video. People love movies.)
func (ps *Parser) clean(node *html.Node, tag string) {
	isEmbed := indexOf([]string{"object", "embed", "iframe"}, tag) != -1
	rxVideoVilter := ps.AllowedVideoRegex
	if rxVideoVilter == nil {
		rxVideoVilter = rxVideos
	}

	ps.removeNodes(dom.GetElementsByTagName(node, tag), func(element *html.Node) bool {
		// Allow youtube and vimeo videos through as people usually want to see those.
		if isEmbed {
			// First, check the elements attributes to see if any of them contain
			// youtube or vimeo
			for _, attr := range element.Attr {
				if rxVideoVilter.MatchString(attr.Val) {
					return false
				}
			}

			// For embed with <object> tag, check inner HTML as well.
			if dom.TagName(element) == "object" && rxVideoVilter.MatchString(dom.InnerHTML(element)) {
				return false
			}
		}
		return true
	})
}

// hasAncestorTag checks if a given node has one of its ancestor tag
// name matching the provided one. In Readability.js, default value
// for maxDepth is 3.
func (ps *Parser) hasAncestorTag(node *html.Node, tag string, maxDepth int, filterFn func(*html.Node) bool) bool {
	depth := 0
	for node.Parent != nil {
		if maxDepth > 0 && depth > maxDepth {
			return false
		}

		if dom.TagName(node.Parent) == tag && (filterFn == nil || filterFn(node.Parent)) {
			return true
		}

		node = node.Parent
		depth++
	}
	return false
}

// getRowAndColumnCount returns how many rows and columns this table has.
func (ps *Parser) getRowAndColumnCount(table *html.Node) (int, int) {
	rows := 0
	columns := 0
	trs := dom.GetElementsByTagName(table, "tr")
	for i := 0; i < len(trs); i++ {
		strRowSpan := dom.GetAttribute(trs[i], "rowspan")
		rowSpan, _ := strconv.Atoi(strRowSpan)
		if rowSpan == 0 {
			rowSpan = 1
		}
		rows += rowSpan

		// Now look for column-related info
		columnsInThisRow := 0
		cells := dom.GetElementsByTagName(trs[i], "td")
		for j := 0; j < len(cells); j++ {
			strColSpan := dom.GetAttribute(cells[j], "colspan")
			colSpan, _ := strconv.Atoi(strColSpan)
			if colSpan == 0 {
				colSpan = 1
			}
			columnsInThisRow += colSpan
		}

		if columnsInThisRow > columns {
			columns = columnsInThisRow
		}
	}

	return rows, columns
}

// markDataTables looks for 'data' (as opposed to 'layout') tables
// and mark it, which similar as used in Firefox:
// https://searchfox.org/mozilla-central/rev/f82d5c549f046cb64ce5602bfd894b7ae807c8f8/accessible/generic/TableAccessible.cpp#19
func (ps *Parser) markDataTables(root *html.Node) {
	tables := dom.GetElementsByTagName(root, "table")
	for i := 0; i < len(tables); i++ {
		table := tables[i]

		role := dom.GetAttribute(table, "role")
		if role == "presentation" {
			ps.setReadabilityDataTable(table, false)
			continue
		}

		datatable := dom.GetAttribute(table, "datatable")
		if datatable == "0" {
			ps.setReadabilityDataTable(table, false)
			continue
		}

		if dom.HasAttribute(table, "summary") {
			ps.setReadabilityDataTable(table, true)
			continue
		}

		if captions := dom.GetElementsByTagName(table, "caption"); len(captions) > 0 {
			if caption := captions[0]; caption != nil && len(dom.ChildNodes(caption)) > 0 {
				ps.setReadabilityDataTable(table, true)
				continue
			}
		}

		// If the table has a descendant with any of these tags, consider a data table:
		hasDataTableDescendantTags := false
		for _, descendantTag := range []string{"col", "colgroup", "tfoot", "thead", "th"} {
			descendants := dom.GetElementsByTagName(table, descendantTag)
			if len(descendants) > 0 && descendants[0] != nil {
				hasDataTableDescendantTags = true
				break
			}
		}

		if hasDataTableDescendantTags {
			ps.setReadabilityDataTable(table, true)
			continue
		}

		// Nested tables indicates a layout table:
		if len(dom.GetElementsByTagName(table, "table")) > 0 {
			ps.setReadabilityDataTable(table, false)
			continue
		}

		rows, columns := ps.getRowAndColumnCount(table)
		if rows >= 10 || columns > 4 {
			ps.setReadabilityDataTable(table, true)
			continue
		}

		// Now just go by size entirely:
		if rows*columns > 10 {
			ps.setReadabilityDataTable(table, true)
		}
	}
}

// fixLazyImages convert images and figures that have properties like data-src into
// images that can be loaded without JS.
func (ps *Parser) fixLazyImages(root *html.Node) {
	imageNodes := ps.getAllNodesWithTag(root, "img", "picture", "figure")
	ps.forEachNode(imageNodes, func(elem *html.Node, _ int) {
		src := dom.GetAttribute(elem, "src")
		srcset := dom.GetAttribute(elem, "srcset")
		nodeTag := dom.TagName(elem)
		nodeClass := dom.ClassName(elem)

		// In some sites (e.g. Kotaku), they put 1px square image as base64 data uri in
		// the src attribute. So, here we check if the data uri is too short, just might
		// as well remove it.
		if src != "" && rxB64DataURL.MatchString(src) {
			// Make sure it's not SVG, because SVG can have a meaningful image in
			// under 133 bytes.
			parts := rxB64DataURL.FindStringSubmatch(src)
			if parts[1] == "image/svg+xml" {
				return
			}

			// Make sure this element has other attributes which contains image.
			// If it doesn't, then this src is important and shouldn't be removed.
			srcCouldBeRemoved := false
			for _, attr := range elem.Attr {
				if attr.Key == "src" {
					continue
				}

				if rxImgExtensions.MatchString(attr.Val) && isValidURL(attr.Val) {
					srcCouldBeRemoved = true
					break
				}
			}

			// Here we assume if image is less than 100 bytes (or 133B
			// after encoded to base64) it will be too small, therefore
			// it might be placeholder image.
			if srcCouldBeRemoved {
				b64starts := strings.Index(src, "base64") + 7
				b64length := len(src) - b64starts
				if b64length < 133 {
					src = ""
					dom.RemoveAttribute(elem, "src")
				}
			}
		}

		if (src != "" || srcset != "") && !strings.Contains(strings.ToLower(nodeClass), "lazy") {
			return
		}

		for i := 0; i < len(elem.Attr); i++ {
			attr := elem.Attr[i]
			if attr.Key == "src" || attr.Key == "srcset" || attr.Key == "alt" {
				continue
			}

			copyTo := ""
			if rxLazyImageSrcset.MatchString(attr.Val) {
				copyTo = "srcset"
			} else if rxLazyImageSrc.MatchString(attr.Val) {
				copyTo = "src"
			}

			if copyTo == "" || !isValidURL(attr.Val) {
				continue
			}

			if nodeTag == "img" || nodeTag == "picture" {
				// if this is an img or picture, set the attribute directly
				dom.SetAttribute(elem, copyTo, attr.Val)
			} else if nodeTag == "figure" && len(ps.getAllNodesWithTag(elem, "img", "picture")) == 0 {
				// if the item is a <figure> that does not contain an image or picture,
				// create one and place it inside the figure see the nytimes-3
				// testcase for an example
				img := dom.CreateElement("img")
				dom.SetAttribute(img, copyTo, attr.Val)
				dom.AppendChild(elem, img)
			}
		}
	})
}

// cleanConditionally cleans an element of all tags of type "tag" if
// they look fishy. "Fishy" is an algorithm based on content length,
// classnames, link density, number of images & embeds, etc.
func (ps *Parser) cleanConditionally(element *html.Node, tag string) {
	if !ps.flags.cleanConditionally {
		return
	}

	// Prepare regex video filter
	rxVideoVilter := ps.AllowedVideoRegex
	if rxVideoVilter == nil {
		rxVideoVilter = rxVideos
	}

	// Gather counts for other typical elements embedded within.
	// Traverse backwards so we can remove nodes at the same time
	// without effecting the traversal.
	// TODO: Consider taking into account original contentScore here.
	ps.removeNodes(dom.GetElementsByTagName(element, tag), func(node *html.Node) bool {
		// First check if this node IS data table, in which case don't remove it.
		if tag == "table" && ps.isReadabilityDataTable(node) {
			return false
		}

		// Next check if we're inside a data table, in which case don't remove it as well.
		if ps.hasAncestorTag(node, "table", -1, ps.isReadabilityDataTable) {
			return false
		}

		if ps.hasAncestorTag(node, "code", 3, nil) {
			return false
		}

		// NOTE: Readability.js also uses a contentScore of 0 here
		var contentScore int
		weight := ps.getClassWeight(node)
		if weight+contentScore < 0 {
			return true
		}

		chars := &charCounter{}
		listChars := &charCounter{}
		var linkCharsWeighted float64
		headingChars := &charCounter{}
		commas := &commaCounter{}
		pCount := 0
		imgCount := 0
		liCount := 0
		inputCount := 0
		embedCount := 0

		// Walk the DOM under this node to determine element counts and various types of content
		// densities. Most notably, this scans for:
		// - overall character count
		// - character count of text under <ul> and <ol>
		// - character count of any heading text, e.g. <h1>
		// - character count of text under <a>, weighted by href type
		// - number of comma characters in text
		var walk func(*html.Node, runeCounter, runeCounter, runeCounter)
		walk = func(n *html.Node, listCounter, headingCounter, linkCounter runeCounter) {
			if n.Type == html.TextNode {
				for _, r := range n.Data {
					chars.Count(r)
					commas.Count(r)
					if listCounter != nil {
						listCounter.Count(r)
					}
					if headingCounter != nil {
						headingChars.Count(r)
					}
					if linkCounter != nil {
						linkCounter.Count(r)
					}
				}
				return
			}
			if n.Type == html.ElementNode {
				switch n.Data {
				case "ul", "ol":
					listCounter = listChars.ResetContext()
				case "h1", "h2", "h3", "h4", "h5", "h6":
					headingCounter = headingChars.ResetContext()
				case "a":
					cc := &charCounter{}
					linkCoefficient := getLinkDensityCoefficient(n)
					defer func() {
						linkCharsWeighted += float64(cc.Total) * linkCoefficient
					}()
					linkCounter = cc
				case "p":
					pCount++
				case "img":
					imgCount++
				case "li":
					liCount++
				case "input":
					inputCount++
				case "object", "embed", "iframe":
					embedCount++
				}
			}
			for child := range n.ChildNodes() {
				walk(child, listCounter, headingCounter, linkCounter)
			}
		}
		walk(node, nil, nil, nil)

		isList := tag == "ul" || tag == "ol"
		if !isList {
			isList = float64(listChars.Total)/float64(chars.Total) > 0.9
		}

		// If there are not very many commas, and the number of non-paragraph elements is more than
		// paragraphs or other ominous signs, remove the element.
		if commas.Total < 10 {
			embeds := ps.getAllNodesWithTag(node, "object", "embed", "iframe")
			for _, embed := range embeds {
				// If this embed has attribute that matches video regex,
				// don't delete it.
				for _, attr := range embed.Attr {
					if rxVideoVilter.MatchString(attr.Val) {
						return false
					}
				}

				// For embed with <object> tag, check inner HTML as well.
				if dom.TagName(embed) == "object" && rxVideoVilter.MatchString(dom.InnerHTML(embed)) {
					return false
				}
			}

			var headingDensity float64
			if chars.Total > 0 {
				headingDensity = float64(headingChars.Total) / float64(chars.Total)
			}
			var linkDensity float64
			if chars.Total > 0 {
				linkDensity = linkCharsWeighted / float64(chars.Total)
			}

			// Readability.js reduces the weight of <li> elements by a static 100 when comparing to
			// the number of paragraphs.
			const liCountOffset = -100

			haveToRemove := (imgCount > 1 && float64(pCount)/float64(imgCount) < 0.5 && !ps.hasAncestorTag(node, "figure", 3, nil)) ||
				(!isList && (liCount+liCountOffset) > pCount) ||
				(float64(inputCount) > math.Floor(float64(pCount)/3)) ||
				(!isList && headingDensity < 0.9 && chars.Total < 25 && (imgCount == 0 || imgCount > 2) && !ps.hasAncestorTag(node, "figure", 3, nil)) ||
				(!isList && weight < 25 && linkDensity > 0.2) ||
				(weight >= 25 && linkDensity > 0.5) ||
				((embedCount == 1 && chars.Total < 75) || embedCount > 1)

			// Allow simple lists of images to remain in pages
			if isList && haveToRemove {
				for _, child := range dom.Children(node) {
					// Don't filter in lists with li's that contain more than one child
					if len(dom.Children(child)) > 1 {
						return haveToRemove
					}
				}

				// Only allow the list to remain if every li contains an image
				if imgCount == liCount {
					return false
				}
			}

			return haveToRemove
		}

		return false
	})
}

// cleanMatchedNodes cleans out elements whose id/class
// combinations match specific string.
func (ps *Parser) cleanMatchedNodes(e *html.Node, filter func(*html.Node, string) bool) {
	endOfSearchMarkerNode := ps.getNextNode(e, true)
	next := ps.getNextNode(e, false)
	for next != nil && next != endOfSearchMarkerNode {
		if filter != nil && filter(next, dom.ClassName(next)+" "+dom.ID(next)) {
			next = ps.removeAndGetNext(next)
		} else {
			next = ps.getNextNode(next, false)
		}
	}
}

// cleanHeaders cleans out spurious headers from an Element.
func (ps *Parser) cleanHeaders(e *html.Node) {
	headingNodes := ps.getAllNodesWithTag(e, "h1", "h2")
	ps.removeNodes(headingNodes, func(node *html.Node) bool {
		// Removing header with low class weight
		if ps.getClassWeight(node) < 0 {
			ps.logf("removing header with low class weight: %q\n", inspectNode(node))
			return true
		}
		return false
	})
}

// headerDuplicateTitle check if this node is an H1 or H2 element whose content
// is mostly the same as the article title.
func (ps *Parser) headerDuplicatesTitle(node *html.Node) bool {
	if tag := dom.TagName(node); tag != "h1" && tag != "h2" {
		return false
	}

	heading := ps.getInnerText(node, false)
	ps.logf("evaluating similarity of header: %q and %q\n", heading, ps.articleTitle)
	return ps.textSimilarity(ps.articleTitle, heading) > 0.75
}

// isProbablyVisible determines if a node is visible.
func (ps *Parser) isProbablyVisible(node *html.Node) bool {
	nodeStyle := dom.GetAttribute(node, "style")
	nodeAriaHidden := dom.GetAttribute(node, "aria-hidden")
	className := dom.GetAttribute(node, "class")

	// Have to null-check node.style and node.className.indexOf to deal
	// with SVG and MathML nodes. Also check for "fallback-image" so that
	// Wikimedia Math images are displayed
	return (nodeStyle == "" || !rxDisplayNone.MatchString(nodeStyle)) &&
		(nodeStyle == "" || !rxVisibilityHidden.MatchString(nodeStyle)) &&
		!dom.HasAttribute(node, "hidden") &&
		(nodeAriaHidden == "" || nodeAriaHidden != "true" || strings.Contains(className, "fallback-image"))
}

// ====================== INFORMATION ======================
// Methods below these point are not exist in Readability.js.
// They are only used as workaround since Readability.js is
// written in JS which is a dynamic language, while this
// package is written in Go, which is static.
// =========================================================

// getArticleFavicon attempts to get high quality favicon
// that used in article. It will only pick favicon in PNG
// format, so small favicon that uses ico file won't be picked.
// Using algorithm by philippe_b.
func (ps *Parser) getArticleFavicon() string {
	favicon := ""
	faviconSize := -1
	linkElements := dom.GetElementsByTagName(ps.doc, "link")

	ps.forEachNode(linkElements, func(link *html.Node, _ int) {
		linkRel := strings.TrimSpace(dom.GetAttribute(link, "rel"))
		linkType := strings.TrimSpace(dom.GetAttribute(link, "type"))
		linkHref := strings.TrimSpace(dom.GetAttribute(link, "href"))
		linkSizes := strings.TrimSpace(dom.GetAttribute(link, "sizes"))

		if linkHref == "" || !strings.Contains(linkRel, "icon") {
			return
		}

		if linkType != "image/png" && !strings.Contains(linkHref, ".png") {
			return
		}

		size := 0
		for _, sizesLocation := range []string{linkSizes, linkHref} {
			sizeParts := rxFaviconSize.FindStringSubmatch(sizesLocation)
			if len(sizeParts) != 3 || sizeParts[1] != sizeParts[2] {
				continue
			}

			size, _ = strconv.Atoi(sizeParts[1])
			break
		}

		if size > faviconSize {
			faviconSize = size
			favicon = linkHref
		}
	})

	return toAbsoluteURI(favicon, ps.documentURI)
}

// removeComments find all comments in document then remove it.
func (ps *Parser) removeComments(doc *html.Node) {
	// Find all comments
	var comments []*html.Node
	var finder func(*html.Node)

	finder = func(node *html.Node) {
		if node.Type == html.CommentNode {
			comments = append(comments, node)
		}

		for child := node.FirstChild; child != nil; child = child.NextSibling {
			finder(child)
		}
	}

	for child := doc.FirstChild; child != nil; child = child.NextSibling {
		finder(child)
	}

	// Remove it
	ps.removeNodes(comments, nil)
}

// In dynamic language like JavaScript, we can easily add new
// property to an existing object by simply writing :
//
//   obj.newProperty = newValue
//
// This is extensively used in Readability.js to save readability
// content score; and to mark whether a table is data container or
// only used for layout.
//
// However, since Go is static typed, we can't do it that way.
// As workaround, we just saved those data as attribute in the
// HTML nodes. Hence why these methods exists.

// setReadabilityDataTable marks whether a Node is data table or not.
func (ps *Parser) setReadabilityDataTable(node *html.Node, isDataTable bool) {
	if isDataTable {
		dom.SetAttribute(node, "data-readability-table", "true")
	} else {
		dom.RemoveAttribute(node, "data-readability-table")
	}
}

// isReadabilityDataTable determines if node is data table.
func (ps *Parser) isReadabilityDataTable(node *html.Node) bool {
	return dom.HasAttribute(node, "data-readability-table")
}

// setContentScore sets the readability score for a node.
func (ps *Parser) setContentScore(node *html.Node, score float64) {
	dom.SetAttribute(node, "data-readability-score", fmt.Sprintf("%.4f", score))
}

// hasContentScore checks if node has readability score.
func (ps *Parser) hasContentScore(node *html.Node) bool {
	return dom.HasAttribute(node, "data-readability-score")
}

// getContentScore gets the readability score of a node.
func (ps *Parser) getContentScore(node *html.Node) float64 {
	strScore := dom.GetAttribute(node, "data-readability-score")
	strScore = strings.TrimSpace(strScore)
	if strScore == "" {
		return 0
	}

	score, _ := strconv.ParseFloat(strScore, 64)
	return score
}

// clearReadabilityAttr removes Readability attribute that
// created by this package. Used in `postProcessContent`.
func (ps *Parser) clearReadabilityAttr(node *html.Node) {
	dom.RemoveAttribute(node, "data-readability-score")
	dom.RemoveAttribute(node, "data-readability-table")

	for child := dom.FirstElementChild(node); child != nil; child = dom.NextElementSibling(child) {
		ps.clearReadabilityAttr(child)
	}
}

func (ps *Parser) log(args ...interface{}) {
	if ps.Debug {
		log.Println(args...)
	}
}

func (ps *Parser) logf(format string, args ...interface{}) {
	if ps.Debug {
		log.Printf(format, args...)
	}
}

// inspectNode wraps a HTML node to use with printf-style functions.
func inspectNode(node *html.Node) fmt.Stringer {
	return &inspectedNode{node}
}

type inspectedNode struct {
	node *html.Node
}

func (n *inspectedNode) String() string {
	return dom.OuterHTML(n.node)
}

// UNUSED CODES
// Codes below these points are defined in original Readability.js but not used,
// so here we commented it out so it can be used later if necessary.

// var (
// 	rxExtraneous   = regexp.MustCompile(`(?i)print|archive|comment|discuss|e[\-]?mail|share|reply|all|login|sign|single|utility`)
// 	rxReplaceFonts = regexp.MustCompile(`(?i)<(/?)font[^>]*>`)
// 	rxNextLink     = regexp.MustCompile(`(?i)(next|weiter|continue|>([^\|]|$)|»([^\|]|$))`)
// 	rxPrevLink     = regexp.MustCompile(`(?i)(prev|earl|old|new|<|«)`)
// )

// // findNode iterates over a NodeList and return the first node that passes
// // the supplied test function.
// func (ps *Parser) findNode(nodeList []*html.Node, fn func(*html.Node) bool) *html.Node {
// 	for i := 0; i < len(nodeList); i++ {
// 		if fn(nodeList[i]) {
// 			return nodeList[i]
// 		}
// 	}
// 	return nil
// }<|MERGE_RESOLUTION|>--- conflicted
+++ resolved
@@ -578,17 +578,6 @@
 
 	// Remove extra paragraphs
 	ps.removeNodes(dom.GetElementsByTagName(articleContent, "p"), func(p *html.Node) bool {
-<<<<<<< HEAD
-		imgCount := len(dom.GetElementsByTagName(p, "img"))
-		embedCount := len(dom.GetElementsByTagName(p, "embed"))
-		objectCount := len(dom.GetElementsByTagName(p, "object"))
-		// At this point, nasty iframes have been removed, only
-		// remain embedded video ones.
-		iframeCount := len(dom.GetElementsByTagName(p, "iframe"))
-		totalCount := imgCount + embedCount + objectCount + iframeCount
-
-		return totalCount == 0 && !hasTextContent(p)
-=======
 		// Detect any content that looks like images, embeds, or text
 		var findContent func(*html.Node) bool
 		findContent = func(node *html.Node) bool {
@@ -600,8 +589,7 @@
 					return true
 				}
 			} else if node.Type == html.TextNode {
-				// Detect non-whitespace text content
-				if strings.TrimSpace(node.Data) != "" {
+				if hasTextContent(node) {
 					return true
 				}
 			}
@@ -612,15 +600,8 @@
 			}
 			return false
 		}
-
-		for child := p.FirstChild; child != nil; child = child.NextSibling {
-			if findContent(child) {
-				return false
-			}
-		}
 		// Remove paragraphs where no content was found
-		return true
->>>>>>> a0f48652
+		return !findContent(p)
 	})
 
 	ps.forEachNode(dom.GetElementsByTagName(articleContent, "br"), func(br *html.Node, _ int) {
